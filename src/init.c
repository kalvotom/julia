--- conflicted
+++ resolved
@@ -85,7 +85,6 @@
 volatile sig_atomic_t jl_signal_pending = 0;
 volatile sig_atomic_t jl_defer_signal = 0;
 
-<<<<<<< HEAD
 
 static uv_async_t sigint_cb;
 void sigint_callback(uv_handle_t *handle, int status) {
@@ -97,8 +96,6 @@
 {
     uv_async_send(&sigint_cb);
 }
-=======
->>>>>>> f8d8f733
 #ifdef __WIN32__
 void restore_signals() { }
 void sigint_handler(int wsig)
@@ -125,15 +122,10 @@
     }
     else {
         jl_signal_pending = 0;
-<<<<<<< HEAD
 #ifndef __WIN32__
         ev_break(sigint_cb.loop->ev,EVBREAK_CANCEL);
 #endif
         jl_raise(jl_interrupt_exception);
-=======
-		uv_break_one(jl_event_loop);
-		jl_raise(jl_interrupt_exception);
->>>>>>> f8d8f733
     }
 }
 
@@ -188,15 +180,14 @@
     jl_stdin_tty = malloc(sizeof(uv_tty_t));
     jl_stdout_tty = malloc(sizeof(uv_tty_t));
     jl_stderr_tty = malloc(sizeof(uv_tty_t));
-    uv_tty_reset_mode();
     uv_tty_init(jl_io_loop,(uv_tty_t*)jl_stdin_tty,0,1);//stdin
     uv_tty_init(jl_io_loop,(uv_tty_t*)jl_stdout_tty,1,0);//stdout
     uv_tty_init(jl_io_loop,(uv_tty_t*)jl_stderr_tty,2,0);//stderr
     jl_stdin_tty->data=0;
     jl_stdout_tty->data=0;
     jl_stderr_tty->data=0;
-    uv_tty_set_mode((uv_tty_t*)jl_stdin_tty,0); //raw input
-    uv_tty_set_mode((uv_tty_t*)jl_stdout_tty,0); //raw output
+    uv_tty_set_mode((uv_tty_t*)jl_stdin_tty,1); //raw input
+    uv_tty_set_mode((uv_tty_t*)jl_stdout_tty,1); //raw output
 #ifdef JL_GC_MARKSWEEP
     jl_gc_init();
     jl_gc_disable();
