--- conflicted
+++ resolved
@@ -27,27 +27,17 @@
 const ≠ = !=
 const ≡ = is
 !==(x,y) = !is(x,y)
-<<<<<<< HEAD
+const ≢ = !==
 
 <(x,y) = isless(x,y)
 >(x,y) = y < x
-=======
-const ≢ = !==
-< (x,y) = isless(x,y)
-> (x,y) = y < x
->>>>>>> ea70e4d3
 <=(x,y) = !(y < x)
 const ≤ = <=
 >=(x,y) = (y <= x)
-<<<<<<< HEAD
+const ≥ = >=
 .>(x,y) = y .< x
 .>=(x,y) = y .<= x
-=======
-const ≥ = >=
-.> (x,y) = y.<x
-.>=(x,y) = y.<=x
 const .≥ = .>=
->>>>>>> ea70e4d3
 
 # this definition allows Number types to implement < instead of isless,
 # which is more idiomatic:
@@ -107,19 +97,12 @@
 .+(x,y) = x+y
 .-(x,y) = x-y
 
-<<<<<<< HEAD
 .==(x::Number,y::Number) = x == y
 .!=(x::Number,y::Number) = x != y
 .< (x::Real,y::Real) = x < y
 .<=(x::Real,y::Real) = x <= y
-=======
-.==(x::Number,y::Number) = x==y
-.!=(x::Number,y::Number) = x!=y
-.< (x::Real,y::Real) = x<y
-.<=(x::Real,y::Real) = x<=y
 const .≤ = .<=
 const .≠ = .!=
->>>>>>> ea70e4d3
 
 # core << >> and >>> takes Int32 as second arg
 <<(x,y::Int32)    = no_op_err("<<", typeof(x))
