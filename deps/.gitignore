/root
/llvm-*
/readline-*
!readline-win.h
/pcre-*
/dsfmt-*
/openblas-*
/lapack-*
/arpack-*
/fftw-*
/libunwind-*
/lighttpd-*
/Clp-*
/SuiteSparse-*
/double-conversion-*
/gmp-*
/grisu-*
<<<<<<< HEAD
/build
/root2
=======
>>>>>>> f0c6dc35

/glpk-*
/readline62-*<|MERGE_RESOLUTION|>--- conflicted
+++ resolved
@@ -15,11 +15,6 @@
 /double-conversion-*
 /gmp-*
 /grisu-*
-<<<<<<< HEAD
-/build
-/root2
-=======
->>>>>>> f0c6dc35
 
 /glpk-*
 /readline62-*