--- conflicted
+++ resolved
@@ -546,6 +546,10 @@
         stmt = GotoIfNot(stmt.cond, block_for_inst(cfg, stmt.dest))
     elseif stmt isa GotoNode
         stmt = GotoNode(block_for_inst(cfg, stmt.label))
+    elseif isa(stmt, DetachNode)
+        stmt = DetachNode(stmt.syncregion, block_for_inst(cfg, stmt.label), block_for_inst(cfg, stmt.reattach))
+    elseif isa(stmt, ReattachNode)
+        stmt = ReattachNode(stmt.syncregion, block_for_inst(cfg, stmt.label))
     elseif stmt isa PhiNode
         e = stmt.edges
         stmt = PhiNode(Int32[block_for_inst(cfg, Int(e[i])) for i in 1:length(e)], stmt.values)
@@ -715,25 +719,6 @@
         printstyled(io, lineno, " "^(max_lineno_width - length(lineno) + 1); color = :light_black)
         return ""
     end
-<<<<<<< HEAD
-    print(io, inlining_indent, " ")
-    # convert statement index to labels, as expected by print_stmt
-    if stmt isa Expr
-        if stmt.head === :enter && length(stmt.args) == 1 && stmt.args[1] isa Int
-            stmt = Expr(:enter, block_for_inst(cfg, stmt.args[1]::Int))
-        end
-    elseif isa(stmt, GotoIfNot)
-        stmt = GotoIfNot(stmt.cond, block_for_inst(cfg, stmt.dest))
-    elseif stmt isa GotoNode
-        stmt = GotoNode(block_for_inst(cfg, stmt.label))
-    elseif isa(stmt, DetachNode)
-        stmt = DetachNode(stmt.syncregion, block_for_inst(cfg, stmt.label), block_for_inst(cfg, stmt.reattach))
-    elseif isa(stmt, ReattachNode)
-        stmt = ReattachNode(stmt.syncregion, block_for_inst(cfg, stmt.label))
-    elseif stmt isa PhiNode
-        e = stmt.edges
-        stmt = PhiNode(Int32[block_for_inst(cfg, Int(e[i])) for i in 1:length(e)], stmt.values)
-=======
 end
 
 _strip_color(s::String) = replace(s, r"\e\[\d+m" => "")
@@ -749,7 +734,6 @@
     else
         maxused = maximum(used)
         length(string(maxused))
->>>>>>> fc024584
     end
 
     function (io::IO, indent::String, idx::Int)
