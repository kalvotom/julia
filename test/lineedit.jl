# This file is a part of Julia. License is MIT: https://julialang.org/license

using Base.LineEdit
using Base.LineEdit: edit_insert, buffer, content, setmark, getmark

isdefined(Main, :TestHelpers) || @eval Main include(joinpath(dirname(@__FILE__), "TestHelpers.jl"))
using TestHelpers

# no need to have animation in tests
LineEdit.REGION_ANIMATION_DURATION[] = 0.001

## helper functions

function new_state()
    term = TestHelpers.FakeTerminal(IOBuffer(), IOBuffer(), IOBuffer())
    LineEdit.init_state(term, ModalInterface([Prompt("test> ")]))
end

charseek(buf, i) = seek(buf, Base.unsafe_chr2ind(content(buf), i+1)-1)
charpos(buf, pos=position(buf)) = Base.unsafe_ind2chr(content(buf), pos+1)-1

function transform!(f, s, i = -1) # i is char-based (not bytes) buffer position
    buf = buffer(s)
    i >= 0 && charseek(buf, i)
    f(s)
    content(buf), charpos(buf), charpos(buf, getmark(buf))
end


function run_test(d,buf)
    global a_foo, b_foo, a_bar, b_bar
    a_foo = b_foo = a_bar = b_bar = 0
    while !eof(buf)
        LineEdit.match_input(d, nothing, buf)(nothing,nothing)
    end
end


a_foo = 0

const foo_keymap = Dict(
    'a' => (o...)->(global a_foo; a_foo += 1)
)

b_foo = 0

const foo2_keymap = Dict(
    'b' => (o...)->(global b_foo; b_foo += 1)
)

a_bar = 0
b_bar = 0

const bar_keymap = Dict(
    'a' => (o...)->(global a_bar; a_bar += 1),
    'b' => (o...)->(global b_bar; b_bar += 1)
)

test1_dict = LineEdit.keymap([foo_keymap])

run_test(test1_dict,IOBuffer("aa"))
@test a_foo == 2

test2_dict = LineEdit.keymap([foo2_keymap, foo_keymap])

run_test(test2_dict,IOBuffer("aaabb"))
@test a_foo == 3
@test b_foo == 2

test3_dict = LineEdit.keymap([bar_keymap, foo_keymap])

run_test(test3_dict,IOBuffer("aab"))
@test a_bar == 2
@test b_bar == 1

# Multiple spellings in the same keymap
const test_keymap_1 = Dict(
    "^C" => (o...)->1,
    "\\C-C" => (o...)->2
)

@test_throws ErrorException LineEdit.keymap([test_keymap_1])

a_foo = a_bar = 0

const test_keymap_2 = Dict(
    "abc" => (o...)->(global a_foo = 1)
)

const test_keymap_3 = Dict(
    "a"  => (o...)->(global a_foo = 2),
    "bc" => (o...)->(global a_bar = 3)
)

function keymap_fcn(keymaps)
    d = LineEdit.keymap(keymaps)
    f = buf->(LineEdit.match_input(d, nothing, buf)(nothing,nothing))
end

let f = keymap_fcn([test_keymap_3, test_keymap_2])
    buf = IOBuffer("abc")
    f(buf); f(buf)
    @test a_foo == 2
    @test a_bar == 3
    @test eof(buf)
end

# Eager redirection when the redirected-to behavior is changed.

a_foo = 0

const test_keymap_4 = Dict(
    "a" => (o...)->(global a_foo = 1),
    "b" => "a",
    "c" => (o...)->(global a_foo = 2),
)

const test_keymap_5 = Dict(
    "a" => (o...)->(global a_foo = 3),
    "d" => "c"
)

let f = keymap_fcn([test_keymap_5, test_keymap_4])
    buf = IOBuffer("abd")
    f(buf)
    @test a_foo == 3
    f(buf)
    @test a_foo == 1
    f(buf)
    @test a_foo == 2
    @test eof(buf)
end

# Eager redirection with cycles

const test_cycle = Dict(
    "a" => "b",
    "b" => "a"
)

@test_throws ErrorException keymap([test_cycle])

# Lazy redirection with Cycles

const level1 = Dict(
    "a" => LineEdit.KeyAlias("b")
)

const level2a = Dict(
    "b" => "a"
)

const level2b = Dict(
    "b" => LineEdit.KeyAlias("a")
)

@test_throws ErrorException keymap([level2a,level1])
@test_throws ErrorException keymap([level2b,level1])

# Lazy redirection functionality test

a_foo = 0

const test_keymap_6 = Dict(
    "a" => (o...)->(global a_foo = 1),
    "b" => LineEdit.KeyAlias("a"),
    "c" => (o...)->(global a_foo = 2),
)

const test_keymap_7 = Dict(
    "a" => (o...)->(global a_foo = 3),
    "d" => "c"
)

let f = keymap_fcn([test_keymap_7, test_keymap_6])
    buf = IOBuffer("abd")
    f(buf)
    @test a_foo == 3
    a_foo = 0
    f(buf)
    @test a_foo == 3
    f(buf)
    @test a_foo == 2
    @test eof(buf)
end

# Test requiring postprocessing (see conflict fixing in LineEdit.jl )

global path1 = 0
global path2 = 0
global path3 = 0

const test_keymap_8 = Dict(
    "**" => (o...)->(global path1 += 1),
    "ab" => (o...)->(global path2 += 1),
    "cd" => (o...)->(global path3 += 1),
    "d" => (o...)->(error("This is not the key you're looking for"))
)

let f = keymap_fcn([test_keymap_8])
    buf = IOBuffer("bbabaccd")
    f(buf)
    @test path1 == 1
    f(buf)
    @test path2 == 1
    f(buf)
    @test path1 == 2
    f(buf)
    @test path3 == 1
    @test eof(buf)
end

global path1 = 0
global path2 = 0

const test_keymap_9 = Dict(
    "***" => (o...)->(global path1 += 1),
    "*a*" => (o...)->(global path2 += 1)
)

let f = keymap_fcn([test_keymap_9])
    buf = IOBuffer("abaaaa")
    f(buf)
    @test path1 == 1
    f(buf)
    @test path2 == 1
    @test eof(buf)
end


## edit_move{left,right} ##
buf = IOBuffer("a\na\na\n")
seek(buf, 0)
for i = 1:6
    LineEdit.edit_move_right(buf)
    @test position(buf) == i
end
@test eof(buf)
for i = 5:0
    LineEdit.edit_move_left(buf)
    @test position(buf) == i
end

# skip unicode combining characters
buf = IOBuffer("ŷ")
seek(buf, 0)
LineEdit.edit_move_right(buf)
@test eof(buf)
LineEdit.edit_move_left(buf)
@test position(buf) == 0

## edit_move_{up,down} ##

buf = IOBuffer("type X\n    a::Int\nend")
for i = 0:6
    seek(buf,i)
    @test !LineEdit.edit_move_up(buf)
    @test position(buf) == i
    seek(buf,i)
    @test LineEdit.edit_move_down(buf)
    @test position(buf) == i+7
end
for i = 7:17
    seek(buf,i)
    @test LineEdit.edit_move_up(buf)
    @test position(buf) == min(i-7,6)
    seek(buf,i)
    @test LineEdit.edit_move_down(buf)
    @test position(buf) == min(i+11,21)
end
for i = 18:21
    seek(buf,i)
    @test LineEdit.edit_move_up(buf)
    @test position(buf) == i-11
    seek(buf,i)
    @test !LineEdit.edit_move_down(buf)
    @test position(buf) == i
end

buf = IOBuffer("type X\n\n")
seekend(buf)
@test LineEdit.edit_move_up(buf)
@test position(buf) == 7
@test LineEdit.edit_move_up(buf)
@test position(buf) == 0
@test !LineEdit.edit_move_up(buf)
@test position(buf) == 0
seek(buf,0)
@test LineEdit.edit_move_down(buf)
@test position(buf) == 7
@test LineEdit.edit_move_down(buf)
@test position(buf) == 8
@test !LineEdit.edit_move_down(buf)
@test position(buf) == 8

## edit_delete_prev_word ##

buf = IOBuffer("type X\n ")
seekend(buf)
@test LineEdit.edit_delete_prev_word(buf)
@test position(buf) == 5
@test buf.size == 5
@test content(buf) == "type "

buf = IOBuffer("4 +aaa+ x")
seek(buf,8)
@test LineEdit.edit_delete_prev_word(buf)
@test position(buf) == 3
@test buf.size == 4
@test content(buf) == "4 +x"

buf = IOBuffer("x = func(arg1,arg2 , arg3)")
seekend(buf)
LineEdit.char_move_word_left(buf)
@test position(buf) == 21
@test LineEdit.edit_delete_prev_word(buf)
@test content(buf) == "x = func(arg1,arg3)"
@test LineEdit.edit_delete_prev_word(buf)
@test content(buf) == "x = func(arg3)"
@test LineEdit.edit_delete_prev_word(buf)
@test content(buf) == "x = arg3)"

# Unicode combining characters
let buf = IOBuffer()
    LineEdit.edit_insert(buf, "â")
    LineEdit.edit_move_left(buf)
    @test position(buf) == 0
    LineEdit.edit_move_right(buf)
    @test nb_available(buf) == 0
    LineEdit.edit_backspace(buf)
    @test content(buf) == "a"
end

## edit_transpose_chars ##
let buf = IOBuffer()
    LineEdit.edit_insert(buf, "abcde")
    seek(buf,0)
    LineEdit.edit_transpose_chars(buf)
    @test content(buf) == "abcde"
    LineEdit.char_move_right(buf)
    LineEdit.edit_transpose_chars(buf)
    @test content(buf) == "bacde"
    LineEdit.edit_transpose_chars(buf)
    @test content(buf) == "bcade"
    seekend(buf)
    LineEdit.edit_transpose_chars(buf)
    @test content(buf) == "bcaed"
    LineEdit.edit_transpose_chars(buf)
    @test content(buf) == "bcade"

    seek(buf, 0)
    LineEdit.edit_clear(buf)
    LineEdit.edit_insert(buf, "αβγδε")
    seek(buf,0)
    LineEdit.edit_transpose_chars(buf)
    @test content(buf) == "αβγδε"
    LineEdit.char_move_right(buf)
    LineEdit.edit_transpose_chars(buf)
    @test content(buf) == "βαγδε"
    LineEdit.edit_transpose_chars(buf)
    @test content(buf) == "βγαδε"
    seekend(buf)
    LineEdit.edit_transpose_chars(buf)
    @test content(buf) == "βγαεδ"
    LineEdit.edit_transpose_chars(buf)
    @test content(buf) == "βγαδε"
end

@testset "edit_word_transpose" begin
    buf = IOBuffer()
    mode = Ref{Symbol}()
    transpose!(i) = transform!(buf -> LineEdit.edit_transpose_words(buf, mode[]),
                               buf, i)[1:2]

    mode[] = :readline
    LineEdit.edit_insert(buf, "àbç def  gh ")
    @test transpose!(0) == ("àbç def  gh ", 0)
    @test transpose!(1) == ("àbç def  gh ", 1)
    @test transpose!(2) == ("àbç def  gh ", 2)
    @test transpose!(3) == ("def àbç  gh ", 7)
    @test transpose!(4) == ("àbç def  gh ", 7)
    @test transpose!(5) == ("def àbç  gh ", 7)
    @test transpose!(6) == ("àbç def  gh ", 7)
    @test transpose!(7) == ("àbç gh  def ", 11)
    @test transpose!(10) == ("àbç def  gh ", 11)
    @test transpose!(11) == ("àbç gh   def", 12)
    LineEdit.edit_insert(buf, " ")
    @test transpose!(13) == ("àbç def    gh", 13)

    take!(buf)
    mode[] = :emacs
    LineEdit.edit_insert(buf, "àbç def  gh ")
    @test transpose!(0) == ("def àbç  gh ", 7)
    @test transpose!(4) == ("àbç def  gh ", 7)
    @test transpose!(5) == ("àbç gh  def ", 11)
    @test transpose!(10) == ("àbç def   gh", 12)
    LineEdit.edit_insert(buf, " ")
    @test transpose!(13) == ("àbç gh    def", 13)
end

let s = new_state()
    buf = buffer(s)

    LineEdit.edit_insert(s,"first line\nsecond line\nthird line")
    @test content(buf) == "first line\nsecond line\nthird line"

    ## edit_move_line_start/end ##
    seek(buf, 0)
    LineEdit.move_line_end(s)
    @test position(buf) == sizeof("first line")
    LineEdit.move_line_end(s) # Only move to input end on repeated keypresses
    @test position(buf) == sizeof("first line")
    s.key_repeats = 1 # Manually flag a repeated keypress
    LineEdit.move_line_end(s)
    s.key_repeats = 0
    @test eof(buf)

    seekend(buf)
    LineEdit.move_line_start(s)
    @test position(buf) == sizeof("first line\nsecond line\n")
    LineEdit.move_line_start(s)
    @test position(buf) == sizeof("first line\nsecond line\n")
    s.key_repeats = 1 # Manually flag a repeated keypress
    LineEdit.move_line_start(s)
    s.key_repeats = 0
    @test position(buf) == 0

    ## edit_kill_line, edit_yank ##
    seek(buf, 0)
    LineEdit.edit_kill_line(s)
    s.key_repeats = 1 # Manually flag a repeated keypress
    LineEdit.edit_kill_line(s)
    s.key_repeats = 0
    @test content(buf) == "second line\nthird line"
    LineEdit.move_line_end(s)
    LineEdit.edit_move_right(s)
    LineEdit.edit_yank(s)
    @test content(buf) == "second line\nfirst line\nthird line"
end

# Issue 7845
# First construct a problematic string:
# julia> is 6 characters + 1 character for space,
# so the rest of the terminal is 73 characters
#########################################################################
let
    buf = IOBuffer(
    "begin\nprint(\"A very very very very very very very very very very very very ve\")\nend")
    seek(buf,4)
    outbuf = IOBuffer()
    termbuf = Base.Terminals.TerminalBuffer(outbuf)
    term = TestHelpers.FakeTerminal(IOBuffer(), IOBuffer(), IOBuffer())
    s = LineEdit.refresh_multi_line(termbuf, term, buf,
        Base.LineEdit.InputAreaState(0,0), "julia> ", indent = 7)
    @test s == Base.LineEdit.InputAreaState(3,1)
end

<<<<<<< HEAD
@testset "function prompt indentation" begin
    s = new_state()
    term = Base.LineEdit.terminal(s)
    # default prompt: PromptState.indent should not be set to a final fixed value
    ps::LineEdit.PromptState = s.mode_state[s.current_mode]
    @test ps.indent == -1
    # the prompt is modified afterwards to a function
    ps.p.prompt = let i = 0
        () -> ["Julia is Fun! > ", "> "][mod1(i+=1, 2)] # lengths are 16 and 2
    end
    buf = buffer(ps)
    write(buf, "begin\n    julia = :fun\nend")
    outbuf = IOBuffer()
    termbuf = Base.Terminals.TerminalBuffer(outbuf)
    LineEdit.refresh_multi_line(termbuf, term, ps)
    @test String(take!(outbuf)) ==
        "\r\e[0K\e[1mJulia is Fun! > \e[0m\r\e[16Cbegin\n" *
        "\r\e[16C    julia = :fun\n" *
        "\r\e[16Cend\r\e[19C"
    LineEdit.refresh_multi_line(termbuf, term, ps)
    @test String(take!(outbuf)) ==
        "\r\e[0K\e[1A\r\e[0K\e[1A\r\e[0K\e[1m> \e[0m\r\e[2Cbegin\n" *
        "\r\e[2C    julia = :fun\n" *
        "\r\e[2Cend\r\e[5C"
end

@testset "tab/backspace alignment feature" begin
    s = new_state()
    move_left(s, n) = for x = 1:n
        LineEdit.edit_move_left(s)
    end

    LineEdit.edit_insert(s, "for x=1:10\n")
    LineEdit.edit_tab(s)
    @test content(s) == "for x=1:10\n    "
    LineEdit.edit_backspace(s, true, false)
    @test content(s) == "for x=1:10\n"
    LineEdit.edit_insert(s, "  ")
    @test position(s) == 13
    LineEdit.edit_tab(s)
    @test content(s) == "for x=1:10\n    "
    LineEdit.edit_insert(s, "  ")
    LineEdit.edit_backspace(s, true, false)
    @test content(s) == "for x=1:10\n    "
    LineEdit.edit_insert(s, "éé=3   ")
    LineEdit.edit_tab(s)
    @test content(s) == "for x=1:10\n    éé=3    "
    LineEdit.edit_backspace(s, true, false)
    @test content(s) == "for x=1:10\n    éé=3"
    LineEdit.edit_insert(s, "\n    1∉x  ")
    LineEdit.edit_tab(s)
    @test content(s) == "for x=1:10\n    éé=3\n    1∉x     "
    LineEdit.edit_backspace(s, false, false)
    @test content(s) == "for x=1:10\n    éé=3\n    1∉x    "
    LineEdit.edit_backspace(s, true, false)
    @test content(s) == "for x=1:10\n    éé=3\n    1∉x "
    LineEdit.edit_move_word_left(s)
    LineEdit.edit_tab(s)
    @test content(s) == "for x=1:10\n    éé=3\n        1∉x "
    LineEdit.move_line_start(s)
    @test position(s) == 22
    LineEdit.edit_tab(s, true)
    @test content(s) == "for x=1:10\n    éé=3\n        1∉x "
    @test position(s) == 30
    LineEdit.edit_move_left(s)
    @test position(s) == 29
    LineEdit.edit_backspace(s, true, true)
    @test content(s) == "for x=1:10\n    éé=3\n    1∉x "
    @test position(s) == 26
    LineEdit.edit_tab(s, false) # same as edit_tab(s, true) here
    @test position(s) == 30
    move_left(s, 6)
    @test position(s) == 24
    LineEdit.edit_backspace(s, true, true)
    @test content(s) == "for x=1:10\n    éé=3\n    1∉x "
    @test position(s) == 22
    LineEdit.edit_kill_line(s)
    LineEdit.edit_insert(s, ' '^10)
    move_left(s, 7)
    @test content(s) == "for x=1:10\n    éé=3\n          "
    @test position(s) == 25
    LineEdit.edit_tab(s, true, false)
    @test position(s) == 32
    move_left(s, 7)
    LineEdit.edit_tab(s, true, true)
    @test position(s) == 26
    @test content(s) == "for x=1:10\n    éé=3\n    "
    # test again the same, when there is a next line
    LineEdit.edit_insert(s, "      \nend")
    move_left(s, 11)
    @test position(s) == 25
    LineEdit.edit_tab(s, true, false)
    @test position(s) == 32
    move_left(s, 7)
    LineEdit.edit_tab(s, true, true)
    @test position(s) == 26
    @test content(s) == "for x=1:10\n    éé=3\n    \nend"
end

@testset "newline alignment feature" begin
    s = new_state()
    LineEdit.edit_insert(s, "for x=1:10\n    é = 1")
    LineEdit.edit_insert_newline(s)
    @test content(s) == "for x=1:10\n    é = 1\n    "
    LineEdit.edit_insert(s, " b = 2")
    LineEdit.edit_insert_newline(s)
    @test content(s) == "for x=1:10\n    é = 1\n     b = 2\n     "
    # after an empty line, should still insert the expected number of spaces
    LineEdit.edit_insert_newline(s)
    @test content(s) == "for x=1:10\n    é = 1\n     b = 2\n     \n     "
    LineEdit.edit_insert_newline(s, 0)
    @test content(s) == "for x=1:10\n    é = 1\n     b = 2\n     \n     \n"
    LineEdit.edit_insert_newline(s, 2)
    @test content(s) == "for x=1:10\n    é = 1\n     b = 2\n     \n     \n\n  "
    # test when point before first letter of the line
    for i=6:10
        LineEdit.edit_clear(s)
        LineEdit.edit_insert(s, "begin\n    x")
        seek(LineEdit.buffer(s), i)
        LineEdit.edit_insert_newline(s)
        @test content(s) == "begin\n" * ' '^(i-6) * "\n    x"
    end
end

@testset "change case on the right" begin
    buf = IOBuffer()
    LineEdit.edit_insert(buf, "aa bb CC")
    seekstart(buf)
    LineEdit.edit_upper_case(buf)
    LineEdit.edit_title_case(buf)
    @test String(take!(copy(buf))) == "AA Bb CC"
    @test position(buf) == 5
    LineEdit.edit_lower_case(buf)
    @test String(take!(copy(buf))) == "AA Bb cc"
end

@testset "kill ring" begin
    s = new_state()
    buf = buffer(s)
    edit_insert(s, "ça ≡ nothing")
    @test transform!(LineEdit.edit_copy_region, s) == ("ça ≡ nothing", 12, 0)
    @test s.kill_ring[end] == "ça ≡ nothing"
    @test transform!(LineEdit.edit_exchange_point_and_mark, s)[2:3] == (0, 12)
    charseek(buf, 8); setmark(s)
    charseek(buf, 1)
    @test transform!(LineEdit.edit_kill_region, s) == ("çhing", 1, 1)
    @test s.kill_ring[end] == "a ≡ not"
    charseek(buf, 0)
    @test transform!(LineEdit.edit_yank, s) == ("a ≡ notçhing", 7, 0)
    # next action will fail, as yank-pop doesn't know a yank was just issued
    @test transform!(LineEdit.edit_yank_pop, s) == ("a ≡ notçhing", 7, 0)
    s.last_action = :edit_yank
    # not this should work:
    @test transform!(LineEdit.edit_yank_pop, s) == ("ça ≡ nothingçhing", 12, 0)
    @test s.kill_idx == 1
    LineEdit.edit_kill_line(s)
    @test s.kill_ring[end] == "çhing"
    @test s.kill_idx == 3
=======
# test Undo
let
    term = TestHelpers.FakeTerminal(IOBuffer(), IOBuffer(), IOBuffer())
    s = LineEdit.init_state(term, ModalInterface([Prompt("test> ")]))
    function bufferdata(s)
        buf = LineEdit.buffer(s)
        String(buf.data[1:buf.size])
    end

    LineEdit.edit_insert(s, "one two three")

    LineEdit.edit_delete_prev_word(s)
    @test bufferdata(s) == "one two "
    LineEdit.pop_undo(s)
    @test bufferdata(s) == "one two three"

    LineEdit.edit_insert(s, " four")
    LineEdit.edit_insert(s, " five")
    @test bufferdata(s) == "one two three four five"
    LineEdit.pop_undo(s)
    @test bufferdata(s) == "one two three four"
    LineEdit.pop_undo(s)
    @test bufferdata(s) == "one two three"

    LineEdit.edit_clear(s)
    @test bufferdata(s) == ""
    LineEdit.pop_undo(s)
    @test bufferdata(s) == "one two three"

    LineEdit.edit_move_left(s)
    LineEdit.edit_move_left(s)
    LineEdit.edit_transpose(s)
    @test bufferdata(s) == "one two there"
    LineEdit.pop_undo(s)
    @test bufferdata(s) == "one two three"

    LineEdit.move_line_start(s)
    LineEdit.edit_kill_line(s)
    @test bufferdata(s) == ""
    LineEdit.pop_undo(s)
    @test bufferdata(s) == "one two three"

    LineEdit.move_line_start(s)
    LineEdit.edit_kill_line(s)
    LineEdit.edit_yank(s)
    LineEdit.edit_yank(s)
    @test bufferdata(s) == "one two threeone two three"
    LineEdit.pop_undo(s)
    @test bufferdata(s) == "one two three"
    LineEdit.pop_undo(s)
    @test bufferdata(s) == ""
    LineEdit.pop_undo(s)
    @test bufferdata(s) == "one two three"

    LineEdit.move_line_end(s)
    LineEdit.edit_backspace(s)
    LineEdit.edit_backspace(s)
    LineEdit.edit_backspace(s)
    @test bufferdata(s) == "one two th"
    LineEdit.pop_undo(s)
    @test bufferdata(s) == "one two thr"
    LineEdit.pop_undo(s)
    @test bufferdata(s) == "one two thre"
    LineEdit.pop_undo(s)
    @test bufferdata(s) == "one two three"

    LineEdit.edit_replace(s, 4, 7, "stott")
    @test bufferdata(s) == "one stott three"
    LineEdit.pop_undo(s)
    @test bufferdata(s) == "one two three"

    LineEdit.edit_move_left(s)
    LineEdit.edit_move_left(s)
    LineEdit.edit_move_left(s)
    LineEdit.edit_delete(s)
    @test bufferdata(s) == "one two thee"
    LineEdit.pop_undo(s)
    @test bufferdata(s) == "one two three"

    LineEdit.edit_move_word_left(s)
    LineEdit.edit_werase(s)
    LineEdit.edit_delete_next_word(s)
    @test bufferdata(s) == "one "
    LineEdit.pop_undo(s)
    @test bufferdata(s) == "one three"
    LineEdit.pop_undo(s)
    @test bufferdata(s) == "one two three"

    # pop initial insert of "one two three"
    LineEdit.pop_undo(s)
    @test bufferdata(s) == ""
>>>>>>> fe77221a
end<|MERGE_RESOLUTION|>--- conflicted
+++ resolved
@@ -322,7 +322,7 @@
 
 # Unicode combining characters
 let buf = IOBuffer()
-    LineEdit.edit_insert(buf, "â")
+    edit_insert(buf, "â")
     LineEdit.edit_move_left(buf)
     @test position(buf) == 0
     LineEdit.edit_move_right(buf)
@@ -333,7 +333,7 @@
 
 ## edit_transpose_chars ##
 let buf = IOBuffer()
-    LineEdit.edit_insert(buf, "abcde")
+    edit_insert(buf, "abcde")
     seek(buf,0)
     LineEdit.edit_transpose_chars(buf)
     @test content(buf) == "abcde"
@@ -350,7 +350,7 @@
 
     seek(buf, 0)
     LineEdit.edit_clear(buf)
-    LineEdit.edit_insert(buf, "αβγδε")
+    edit_insert(buf, "αβγδε")
     seek(buf,0)
     LineEdit.edit_transpose_chars(buf)
     @test content(buf) == "αβγδε"
@@ -373,7 +373,7 @@
                                buf, i)[1:2]
 
     mode[] = :readline
-    LineEdit.edit_insert(buf, "àbç def  gh ")
+    edit_insert(buf, "àbç def  gh ")
     @test transpose!(0) == ("àbç def  gh ", 0)
     @test transpose!(1) == ("àbç def  gh ", 1)
     @test transpose!(2) == ("àbç def  gh ", 2)
@@ -384,24 +384,24 @@
     @test transpose!(7) == ("àbç gh  def ", 11)
     @test transpose!(10) == ("àbç def  gh ", 11)
     @test transpose!(11) == ("àbç gh   def", 12)
-    LineEdit.edit_insert(buf, " ")
+    edit_insert(buf, " ")
     @test transpose!(13) == ("àbç def    gh", 13)
 
     take!(buf)
     mode[] = :emacs
-    LineEdit.edit_insert(buf, "àbç def  gh ")
+    edit_insert(buf, "àbç def  gh ")
     @test transpose!(0) == ("def àbç  gh ", 7)
     @test transpose!(4) == ("àbç def  gh ", 7)
     @test transpose!(5) == ("àbç gh  def ", 11)
     @test transpose!(10) == ("àbç def   gh", 12)
-    LineEdit.edit_insert(buf, " ")
+    edit_insert(buf, " ")
     @test transpose!(13) == ("àbç gh    def", 13)
 end
 
 let s = new_state()
     buf = buffer(s)
 
-    LineEdit.edit_insert(s,"first line\nsecond line\nthird line")
+    edit_insert(s,"first line\nsecond line\nthird line")
     @test content(buf) == "first line\nsecond line\nthird line"
 
     ## edit_move_line_start/end ##
@@ -455,7 +455,6 @@
     @test s == Base.LineEdit.InputAreaState(3,1)
 end
 
-<<<<<<< HEAD
 @testset "function prompt indentation" begin
     s = new_state()
     term = Base.LineEdit.terminal(s)
@@ -488,24 +487,24 @@
         LineEdit.edit_move_left(s)
     end
 
-    LineEdit.edit_insert(s, "for x=1:10\n")
+    edit_insert(s, "for x=1:10\n")
     LineEdit.edit_tab(s)
     @test content(s) == "for x=1:10\n    "
     LineEdit.edit_backspace(s, true, false)
     @test content(s) == "for x=1:10\n"
-    LineEdit.edit_insert(s, "  ")
+    edit_insert(s, "  ")
     @test position(s) == 13
     LineEdit.edit_tab(s)
     @test content(s) == "for x=1:10\n    "
-    LineEdit.edit_insert(s, "  ")
+    edit_insert(s, "  ")
     LineEdit.edit_backspace(s, true, false)
     @test content(s) == "for x=1:10\n    "
-    LineEdit.edit_insert(s, "éé=3   ")
+    edit_insert(s, "éé=3   ")
     LineEdit.edit_tab(s)
     @test content(s) == "for x=1:10\n    éé=3    "
     LineEdit.edit_backspace(s, true, false)
     @test content(s) == "for x=1:10\n    éé=3"
-    LineEdit.edit_insert(s, "\n    1∉x  ")
+    edit_insert(s, "\n    1∉x  ")
     LineEdit.edit_tab(s)
     @test content(s) == "for x=1:10\n    éé=3\n    1∉x     "
     LineEdit.edit_backspace(s, false, false)
@@ -533,7 +532,7 @@
     @test content(s) == "for x=1:10\n    éé=3\n    1∉x "
     @test position(s) == 22
     LineEdit.edit_kill_line(s)
-    LineEdit.edit_insert(s, ' '^10)
+    edit_insert(s, ' '^10)
     move_left(s, 7)
     @test content(s) == "for x=1:10\n    éé=3\n          "
     @test position(s) == 25
@@ -544,7 +543,7 @@
     @test position(s) == 26
     @test content(s) == "for x=1:10\n    éé=3\n    "
     # test again the same, when there is a next line
-    LineEdit.edit_insert(s, "      \nend")
+    edit_insert(s, "      \nend")
     move_left(s, 11)
     @test position(s) == 25
     LineEdit.edit_tab(s, true, false)
@@ -557,10 +556,10 @@
 
 @testset "newline alignment feature" begin
     s = new_state()
-    LineEdit.edit_insert(s, "for x=1:10\n    é = 1")
+    edit_insert(s, "for x=1:10\n    é = 1")
     LineEdit.edit_insert_newline(s)
     @test content(s) == "for x=1:10\n    é = 1\n    "
-    LineEdit.edit_insert(s, " b = 2")
+    edit_insert(s, " b = 2")
     LineEdit.edit_insert_newline(s)
     @test content(s) == "for x=1:10\n    é = 1\n     b = 2\n     "
     # after an empty line, should still insert the expected number of spaces
@@ -573,7 +572,7 @@
     # test when point before first letter of the line
     for i=6:10
         LineEdit.edit_clear(s)
-        LineEdit.edit_insert(s, "begin\n    x")
+        edit_insert(s, "begin\n    x")
         seek(LineEdit.buffer(s), i)
         LineEdit.edit_insert_newline(s)
         @test content(s) == "begin\n" * ' '^(i-6) * "\n    x"
@@ -582,7 +581,7 @@
 
 @testset "change case on the right" begin
     buf = IOBuffer()
-    LineEdit.edit_insert(buf, "aa bb CC")
+    edit_insert(buf, "aa bb CC")
     seekstart(buf)
     LineEdit.edit_upper_case(buf)
     LineEdit.edit_title_case(buf)
@@ -614,97 +613,92 @@
     LineEdit.edit_kill_line(s)
     @test s.kill_ring[end] == "çhing"
     @test s.kill_idx == 3
-=======
-# test Undo
-let
-    term = TestHelpers.FakeTerminal(IOBuffer(), IOBuffer(), IOBuffer())
-    s = LineEdit.init_state(term, ModalInterface([Prompt("test> ")]))
-    function bufferdata(s)
-        buf = LineEdit.buffer(s)
-        String(buf.data[1:buf.size])
-    end
-
-    LineEdit.edit_insert(s, "one two three")
+end
+
+@testset "undo" begin
+    s = new_state()
+
+    edit_insert(s, "one two three")
 
     LineEdit.edit_delete_prev_word(s)
-    @test bufferdata(s) == "one two "
-    LineEdit.pop_undo(s)
-    @test bufferdata(s) == "one two three"
-
-    LineEdit.edit_insert(s, " four")
-    LineEdit.edit_insert(s, " five")
-    @test bufferdata(s) == "one two three four five"
-    LineEdit.pop_undo(s)
-    @test bufferdata(s) == "one two three four"
-    LineEdit.pop_undo(s)
-    @test bufferdata(s) == "one two three"
+    @test content(s) == "one two "
+    LineEdit.pop_undo(s)
+    @test content(s) == "one two three"
+
+    edit_insert(s, " four")
+    edit_insert(s, " five")
+    @test content(s) == "one two three four five"
+    LineEdit.pop_undo(s)
+    @test content(s) == "one two three four"
+    LineEdit.pop_undo(s)
+    @test content(s) == "one two three"
 
     LineEdit.edit_clear(s)
-    @test bufferdata(s) == ""
-    LineEdit.pop_undo(s)
-    @test bufferdata(s) == "one two three"
+    @test content(s) == ""
+    LineEdit.pop_undo(s)
+    @test content(s) == "one two three"
 
     LineEdit.edit_move_left(s)
     LineEdit.edit_move_left(s)
-    LineEdit.edit_transpose(s)
-    @test bufferdata(s) == "one two there"
-    LineEdit.pop_undo(s)
-    @test bufferdata(s) == "one two three"
+    LineEdit.edit_transpose_chars(s)
+    @test content(s) == "one two there"
+    LineEdit.pop_undo(s)
+    @test content(s) == "one two three"
 
     LineEdit.move_line_start(s)
     LineEdit.edit_kill_line(s)
-    @test bufferdata(s) == ""
-    LineEdit.pop_undo(s)
-    @test bufferdata(s) == "one two three"
+    @test content(s) == ""
+    LineEdit.pop_undo(s)
+    @test content(s) == "one two three"
 
     LineEdit.move_line_start(s)
     LineEdit.edit_kill_line(s)
     LineEdit.edit_yank(s)
     LineEdit.edit_yank(s)
-    @test bufferdata(s) == "one two threeone two three"
-    LineEdit.pop_undo(s)
-    @test bufferdata(s) == "one two three"
-    LineEdit.pop_undo(s)
-    @test bufferdata(s) == ""
-    LineEdit.pop_undo(s)
-    @test bufferdata(s) == "one two three"
+    @test content(s) == "one two threeone two three"
+    LineEdit.pop_undo(s)
+    @test content(s) == "one two three"
+    LineEdit.pop_undo(s)
+    @test content(s) == ""
+    LineEdit.pop_undo(s)
+    @test content(s) == "one two three"
 
     LineEdit.move_line_end(s)
     LineEdit.edit_backspace(s)
     LineEdit.edit_backspace(s)
     LineEdit.edit_backspace(s)
-    @test bufferdata(s) == "one two th"
-    LineEdit.pop_undo(s)
-    @test bufferdata(s) == "one two thr"
-    LineEdit.pop_undo(s)
-    @test bufferdata(s) == "one two thre"
-    LineEdit.pop_undo(s)
-    @test bufferdata(s) == "one two three"
-
-    LineEdit.edit_replace(s, 4, 7, "stott")
-    @test bufferdata(s) == "one stott three"
-    LineEdit.pop_undo(s)
-    @test bufferdata(s) == "one two three"
+    @test content(s) == "one two th"
+    LineEdit.pop_undo(s)
+    @test content(s) == "one two thr"
+    LineEdit.pop_undo(s)
+    @test content(s) == "one two thre"
+    LineEdit.pop_undo(s)
+    @test content(s) == "one two three"
+
+    LineEdit.push_undo(s) # TODO: incorporate push_undo into edit_splice! ?
+    LineEdit.edit_splice!(s, 4 => 7, "stott")
+    @test content(s) == "one stott three"
+    LineEdit.pop_undo(s)
+    @test content(s) == "one two three"
 
     LineEdit.edit_move_left(s)
     LineEdit.edit_move_left(s)
     LineEdit.edit_move_left(s)
     LineEdit.edit_delete(s)
-    @test bufferdata(s) == "one two thee"
-    LineEdit.pop_undo(s)
-    @test bufferdata(s) == "one two three"
+    @test content(s) == "one two thee"
+    LineEdit.pop_undo(s)
+    @test content(s) == "one two three"
 
     LineEdit.edit_move_word_left(s)
     LineEdit.edit_werase(s)
     LineEdit.edit_delete_next_word(s)
-    @test bufferdata(s) == "one "
-    LineEdit.pop_undo(s)
-    @test bufferdata(s) == "one three"
-    LineEdit.pop_undo(s)
-    @test bufferdata(s) == "one two three"
+    @test content(s) == "one "
+    LineEdit.pop_undo(s)
+    @test content(s) == "one three"
+    LineEdit.pop_undo(s)
+    @test content(s) == "one two three"
 
     # pop initial insert of "one two three"
     LineEdit.pop_undo(s)
-    @test bufferdata(s) == ""
->>>>>>> fe77221a
+    @test content(s) == ""
 end